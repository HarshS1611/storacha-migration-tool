--- conflicted
+++ resolved
@@ -1,16 +1,13 @@
 # Storacha Migration Tool
 
 A robust library for migrating files and directories from AWS S3 to Storacha (Web3.Storage).
+This project is a TypeScript-based tool for transferring files and directories from an S3 bucket directly to Storacha using [w3up-client](https://docs.storacha.network/w3up-client/), without downloading them locally. You can achieve this using [AWS SDK](https://github.com/aws/aws-sdk-js-v3) for TypeScript to fetch the file as a stream and then pass it to Storacha's uploadFile.
 
-<<<<<<< HEAD
-This project is a TypeScript-based tool for transferring files and directories from an S3 bucket directly to Storacha using [w3up-client](https://docs.storacha.network/w3up-client/), without downloading them locally. You can achieve this using [AWS SDK](https://github.com/aws/aws-sdk-js-v3) for TypeScript to fetch the file as a stream and then pass it to Storacha's uploadFile.
-=======
 ## Installation
 
 ```bash
 npm install storacha-migration-tool
 ```
->>>>>>> 02d65ce0
 
 ## Prerequisites
 
@@ -171,7 +168,6 @@
 
 ## License
 
-<<<<<<< HEAD
 These types ensure type safety throughout the application and provide better IDE support.
 
 ## License
@@ -181,6 +177,3 @@
 For more information about the Permissive License Stack, see Protocol Labs' [blog post](https://protocol.ai/blog/announcing-the-permissive-license-stack/).
 
 Copyright (c) 2025 Protocol Labs Dev Guild and contributors
-=======
-ISC License
->>>>>>> 02d65ce0
